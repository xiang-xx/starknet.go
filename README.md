--- conflicted
+++ resolved
@@ -50,30 +50,18 @@
 | `starknet_addInvokeTransaction` | :heavy_check_mark: |
 | `starknet_addDeployTransaction` | :heavy_check_mark: |
 | `starknet_addDeclareTransaction` | :heavy_check_mark: |
-<<<<<<< HEAD
-=======
-| `starknet_traceTransaction` | :x: |
-| `starknet_traceBlockTransactions` | :x: |
-| `starknet_getNonce` | :x: |
-| `starknet_protocolVersion` | :x: |
-| `starknet_pendingTransactions` | :x: |
->>>>>>> e25526a8
 | `starknet_estimateFee` | :heavy_check_mark: |
 | `starknet_getBlockTransactionCountByHash` | :heavy_check_mark: |
 | `starknet_getBlockTransactionCountByNumber` | :heavy_check_mark: |
 | `starknet_getTransactionByBlockNumberAndIndex` | :heavy_check_mark: |
 | `starknet_getTransactionByBlockHashAndIndex` | :heavy_check_mark: |
 | `starknet_getStorageAt` | :heavy_check_mark: |
-<<<<<<< HEAD
-| `starknet_traceBlockTransactions` (1) | :x: |
-| `starknet_getNonce` (1) | :x: |
-| `starknet_protocolVersion` (1) | :x: |
-| `starknet_pendingTransactions` (1) | :x: |
-| `starknet_traceTransaction` (1) | :x: |
-| `starknet_getStateUpdateByHash` (1) | :x: |
-=======
-| `starknet_getStateUpdateByHash` | :x: |
->>>>>>> e25526a8
+| `starknet_traceBlockTransactions`* | :x: |
+| `starknet_getNonce`* | :x: |
+| `starknet_protocolVersion`* | :x: |
+| `starknet_pendingTransactions`* | :x: |
+| `starknet_traceTransaction`* | :x: |
+| `starknet_getStateUpdateByHash`* | :x: |
 
 > (*) some methods are not implemented because they are not yet available
 > from [eqlabs/pathfinder](https://github.com/eqlabs/pathfinder).
